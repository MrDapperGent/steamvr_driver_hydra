--- conflicted
+++ resolved
@@ -163,11 +163,9 @@
 	// Assigned by vrserver upon Activate().  The same ID visible to clients
 	uint32_t m_unSteamVRTrackedDeviceId;
 
-<<<<<<< HEAD
 	// The rendermodel used by the device. Check the contents of "c:\Program Files (x86)\Steam\steamapps\common\SteamVR\resources\rendermodels" for available models.
 	std::string m_strRenderModel;
 
-=======
 	//Last position for velocity & acceleration extrapolation.
 	sixenseMath::Vector3 lastPosR;
 	sixenseMath::Vector3 lastPosL;
@@ -180,5 +178,4 @@
 
 	sixenseMath::Quat lastRotVelR;
 	sixenseMath::Quat lastRotVelL;
->>>>>>> a462252a
 };